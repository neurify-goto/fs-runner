"""設定ファイル読み込みと管理を行うユーティリティモジュール"""

import json
import os
from typing import Dict, Any, Optional
from pathlib import Path
import logging


class ConfigManager:
    """設定ファイルの読み込みと管理を行うクラス"""
    
    def __init__(self):
        self.config_dir = Path(__file__).parent.parent.parent / "config"
        self._worker_config: Optional[Dict[str, Any]] = None
        self._retry_config: Optional[Dict[str, Any]] = None
    
    def get_worker_config(self) -> Dict[str, Any]:
        """Worker設定を取得"""
        if self._worker_config is None:
            self._worker_config = self._load_config("worker_config.json")
        return self._worker_config
    
    def get_retry_config(self) -> Dict[str, Any]:
        """リトライ設定を取得"""
        if self._retry_config is None:
            self._retry_config = self._load_config("retry_config.json")
        return self._retry_config
    
    def get_retry_setting(self, operation_type: str) -> Dict[str, Any]:
        """特定の操作タイプのリトライ設定を取得
        
        Args:
            operation_type: 操作タイプ (network_operations, api_operations, 
                          database_operations, form_analysis)
        
        Returns:
            指定されたタイプのリトライ設定辞書
        """
        retry_config = self.get_retry_config()
        if operation_type in retry_config["retry_configurations"]:
            return retry_config["retry_configurations"][operation_type]
        
        # デフォルトはnetwork_operationsの設定を使用
        return retry_config["retry_configurations"]["network_operations"]
    
    def get_timeout_setting(self, setting_name: str) -> int:
        """タイムアウト設定を取得
        
        Args:
            setting_name: 設定名 (form_page_load, groq_api_request, 
                         supabase_operation, browser_initialization)
        
        Returns:
            タイムアウト値（ミリ秒）
        """
        retry_config = self.get_retry_config()
        timeout_settings = retry_config["timeout_settings"]
        
        if setting_name in timeout_settings:
            return timeout_settings[setting_name]
        
        # デフォルトタイムアウト
        return 30000
    
    def get_circuit_breaker_config(self) -> Dict[str, Any]:
        """サーキットブレーカー設定を取得"""
        retry_config = self.get_retry_config()
        return retry_config["circuit_breaker"]
    
    def get_form_sender_config(self) -> Dict[str, Any]:
        """フォーム送信設定を取得"""
        worker_config = self.get_worker_config()
        return worker_config["form_sender"]

    def get_cookie_consent_config(self) -> Dict[str, Any]:
        """Cookie同意処理の設定を取得"""
        return self._load_config("cookie_consent.json")
    
    def get_privacy_consent_config(self) -> Dict[str, Any]:
        """プライバシー同意チェック処理の設定を取得"""
        return self._load_config("consent_agreement.json")

    def get_prefectures(self) -> Dict[str, Any]:
        """都道府県名リストを取得"""
        return self._load_config("prefectures.json")
    
    def get_choice_priority_config(self) -> Dict[str, Any]:
        """選択肢優先度（checkbox/radio用）設定を取得（検証・フォールバック付き）"""
        try:
            cfg = self._load_config("choice_priority.json")
            # 最低限の構造検証
            if not isinstance(cfg, dict):
                raise ValueError("choice_priority must be a dict")
            for sec in ("checkbox", "radio"):
                if sec not in cfg:
                    raise ValueError(f"missing section: {sec}")
            return cfg
        except Exception as e:
            logging.getLogger(__name__).warning(
                f"Choice priority config error, using defaults: {e}"
            )
            return self._get_default_choice_priority_config()

    def _get_default_choice_priority_config(self) -> Dict[str, Any]:
        """デフォルトの選択肢優先度設定"""
        return {
            "checkbox": {
                "primary_keywords": ["営業", "提案", "メール"],
                "secondary_keywords": ["その他", "other", "該当なし"],
                "privacy_keywords": [
                    "プライバシー", "個人情報", "privacy", "利用規約", "terms"
                ],
                "agree_tokens": ["同意", "agree", "承諾"],
                "select_all_when_group_required": True,
                "max_group_select": 8,
            },
            "radio": {
                "primary_keywords": ["営業", "提案", "メール"],
                "secondary_keywords": ["その他", "other", "該当なし"],
            },
        }
    
    def get_form_explorer_config(self) -> Dict[str, Any]:
        """フォーム探索設定を取得"""
        worker_config = self.get_worker_config()
        return worker_config["form_explorer"]
    
    def get_database_config(self) -> Dict[str, Any]:
        """データベース設定を取得"""
        worker_config = self.get_worker_config()
        return worker_config["database"]
    
    def get_groq_config(self) -> Dict[str, Any]:
        """Groq API設定を取得"""
        worker_config = self.get_worker_config()
        return worker_config["groq"]
    
    def _load_config(self, filename: str) -> Dict[str, Any]:
        """設定ファイルを読み込み"""
        config_path = self.config_dir / filename
        
        if not config_path.exists():
            raise FileNotFoundError(f"設定ファイルが見つかりません: {config_path}")
        
        try:
            with open(config_path, 'r', encoding='utf-8') as f:
                return json.load(f)
        except json.JSONDecodeError as e:
            raise ValueError(f"設定ファイルの形式が不正です ({filename}): {e}")
        except Exception as e:
            raise RuntimeError(f"設定ファイルの読み込みに失敗しました ({filename}): {e}")


# グローバルな設定マネージャーインスタンス
config_manager = ConfigManager()


def get_worker_config() -> Dict[str, Any]:
    """Worker設定を取得する便利関数"""
    return config_manager.get_worker_config()


def get_retry_config_for(operation_type: str) -> Dict[str, Any]:
    """特定操作のリトライ設定を取得する便利関数"""
    return config_manager.get_retry_setting(operation_type)


def get_timeout_for(setting_name: str) -> int:
    """タイムアウト設定を取得する便利関数"""
    return config_manager.get_timeout_setting(setting_name)


def get_circuit_breaker_config() -> Dict[str, Any]:
    """サーキットブレーカー設定を取得する便利関数"""
    return config_manager.get_circuit_breaker_config()


def get_form_sender_config() -> Dict[str, Any]:
    """フォーム送信設定を取得する便利関数"""
    return config_manager.get_form_sender_config()


def get_form_explorer_config() -> Dict[str, Any]:
    """フォーム探索設定を取得する便利関数"""
    return config_manager.get_form_explorer_config()


def get_database_config() -> Dict[str, Any]:
    """データベース設定を取得する便利関数"""
    return config_manager.get_database_config()


def get_groq_config() -> Dict[str, Any]:
    """Groq API設定を取得する便利関数"""
    return config_manager.get_groq_config()

def get_cookie_consent_config() -> Dict[str, Any]:
    """Cookie同意処理設定を取得する便利関数"""
    return config_manager.get_cookie_consent_config()

def get_privacy_consent_config() -> Dict[str, Any]:
    """プライバシー同意チェック処理設定を取得する便利関数"""
    return config_manager.get_privacy_consent_config()

<<<<<<< HEAD
def get_choice_priority_config() -> Dict[str, Any]:
    """選択肢優先度（checkbox/radio用）設定を取得する便利関数"""
    return config_manager.get_choice_priority_config()
=======
def get_prefectures() -> Dict[str, Any]:
    """都道府県名リストを取得する便利関数"""
    return config_manager.get_prefectures()
>>>>>>> 3f434923
<|MERGE_RESOLUTION|>--- conflicted
+++ resolved
@@ -203,12 +203,10 @@
     """プライバシー同意チェック処理設定を取得する便利関数"""
     return config_manager.get_privacy_consent_config()
 
-<<<<<<< HEAD
 def get_choice_priority_config() -> Dict[str, Any]:
     """選択肢優先度（checkbox/radio用）設定を取得する便利関数"""
     return config_manager.get_choice_priority_config()
-=======
+
 def get_prefectures() -> Dict[str, Any]:
     """都道府県名リストを取得する便利関数"""
-    return config_manager.get_prefectures()
->>>>>>> 3f434923
+    return config_manager.get_prefectures()